--- conflicted
+++ resolved
@@ -57,13 +57,8 @@
         with open(configfile, 'r') as cfg:
             config = yaml.load(cfg)
     except FileNotFoundError as e:
-<<<<<<< HEAD
-        logger.INFO('Info: current directory: {}'.format(os.getcwd()))
-        logger.ERROR('{}'.format(e.args[0]))
-=======
         logger.info('Info: current directory: {}'.format(os.getcwd()))
         logger.error('{}'.format(e.args[0]))
->>>>>>> 12ca75d7
         raise
     try:
         assert 'Prior' in config.keys(),\
@@ -73,11 +68,7 @@
             ('There is no prior configuration in the config file ({}).'
              .format(configfile))
     except AssertionError as e:
-<<<<<<< HEAD
-        logger.ERROR('{}'.format(e.args[0]))
-=======
         logger.error('{}'.format(e.args[0]))
->>>>>>> 12ca75d7
         raise
     return config
 
@@ -113,13 +104,6 @@
 
     def __init__(self, **kwargs):
         self.configfile = None
-<<<<<<< HEAD
-        while self.configfile is None:
-            self.configfile = kwargs.get('config', None)
-            self.configfile = kwargs.get('configfile', None)
-            # have a backup/default config:
-            self.configfile = default_config
-=======
         self.configfile = kwargs.get('config', None)
         if self.configfile is None:
             self.configfile = kwargs.get('configfile', None)
@@ -130,17 +114,11 @@
                            'SoilMoisturePriorCreator.'.format(default_config))
             self.configfile = default_config
         print('Using config file: {}'.format(self.configfile))
->>>>>>> 12ca75d7
         assert os.path.exists(self.configfile)
         self.datestr = kwargs.get('datestr', None)
         self.variables = kwargs.get('variables', None)
         # self.priors = self.config['Prior']['priors']
 
-<<<<<<< HEAD
-        self.config = _get_config(self.configfile)
-        self._check()
-        logger.INFO('Loaded {}.'.format(self.configfile))
-=======
         # TODO ad correct sub routines from Joris
         self.subengine = {}
         prior_creator_registrations = pkg_resources.iter_entry_points(
@@ -154,7 +132,6 @@
         self.config = _get_config(self.configfile)
         self._check()
         logger.info('Loaded {}.'.format(self.configfile))
->>>>>>> 12ca75d7
 
     def _check(self):
         """initial check for passed values of
@@ -176,15 +153,9 @@
             assert self.variables is not None, \
                 'There are no variables for prior retrieval specified on.'
             # TODO Should previous state be integrated here?
-<<<<<<< HEAD
-            logger.DEBUG('Loaded config:\n{}.'.format(self.config))
-        except AssertionError as e:
-            logger.ERROR('{}'.format(e.args[0]))
-=======
             logger.debug('Loaded config:\n{}.'.format(self.config))
         except AssertionError as e:
             logger.error('{}'.format(e.args[0]))
->>>>>>> 12ca75d7
             raise
 
     def get_priors(self):
@@ -220,30 +191,15 @@
                 'Variable to be inferred not in config.'
             assert var in self.subengine,\
                 ('No sub-enginge defined for variable to be inferred ({}).'
-<<<<<<< HEAD
-                .format(var))
-        except AssertionError as e:
-            logger.ERROR('{}'.format(e.args[0]))
-=======
                  .format(var))
         except AssertionError as e:
             logger.error('{}'.format(e.args[0]))
->>>>>>> 12ca75d7
             raise
         logger.info('Getting prior for variable *{}*.'.format(var))
 
         # test if prior type is specified (else return empty dict):
         try:
             self.config['Prior'][var].keys() is not None
-<<<<<<< HEAD
-        except AttributeError as e:
-            logger.warning('[WARNING] No prior type for {}'
-                           ' prior specified!'.format(var))
-            return
-
-        # Run subengine for all prior types of variable:
-        for ptype in self.config['Prior'][var].keys():
-=======
         except AttributeError:
             logger.warning('[WARNING] No prior type for {} prior specified!'
                            .format(var))
@@ -253,7 +209,6 @@
         # be returned instead/as additional form
         for ptype in self.config['Prior'][var].keys():
 
->>>>>>> 12ca75d7
             # pass config and prior type to subclass/engine
             try:
                 logger.info('Initializing {} for {} {} prior:'
@@ -262,12 +217,7 @@
                 # e.g. VegetationPrior as 'prior':
                 prior = self.subengine[var](ptype=ptype, config=self.config,
                                             datestr=self.datestr, var=var)
-<<<<<<< HEAD
-                # call RetrievePrior from specific prior class:
-                var_res.update({ptype: prior.RetrievePrior()})
-=======
                 var_res.update({ptype: prior.compute_prior_file()})
->>>>>>> 12ca75d7
 
             # Assertions in subengine are passed on here:
             # e.g. If no file is found: module should throw AssertionError
