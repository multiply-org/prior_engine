--- conflicted
+++ resolved
@@ -229,13 +229,8 @@
 
         """
         fn = None
-<<<<<<< HEAD
-        if self.ptype == 'climatology':
-            pattern = (r"ESA_CCI_SM_CLIM_{:02d}*.tif*"
-=======
         if self.ptype.lower() == 'climatology':
             pattern = (r"ESA_CCI_SM_clim_{:02d}.tiff"
->>>>>>> f8fe07c5
                        .format(self.date.month))
         elif self.ptype.lower() == 'coarse':
             pattern = (r"SMAP_daily_{:8d}.tif*"
@@ -446,11 +441,7 @@
 
     @classmethod
     def get_variable_names(cls):
-<<<<<<< HEAD
-        return []
-=======
         return ['lcc']
->>>>>>> f8fe07c5
 
 
 class RoughnessPriorCreator(MapPriorCreator):
@@ -485,17 +476,9 @@
         """
         return tempfile.mktemp(suffix='.nc')
 
-<<<<<<< HEAD
-=======
-
->>>>>>> f8fe07c5
     def compute_prior_file(self):
         assert False, 'roughness prior not implemented'
 
     @classmethod
     def get_variable_names(cls):
-<<<<<<< HEAD
-        return []
-=======
-        return ['roughness']
->>>>>>> f8fe07c5
+        return ['roughness']