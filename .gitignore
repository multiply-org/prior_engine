--- conflicted
+++ resolved
@@ -22,12 +22,12 @@
 var/
 wheels/
 *.egg-info/
-<<<<<<< HEAD
+
 *.pyc
 .cache/
 # emacs temp files
 .#*
-=======
+
 .installed.cfg
 *.egg
 
@@ -111,5 +111,4 @@
 .mypy_cache/
 
 # SublimeText settings
-.sublime/
->>>>>>> af0f517c
+.sublime/