--- conflicted
+++ resolved
@@ -88,12 +88,8 @@
                     datestr='2017-03-01',
                     variables=['sm'])
     with pytest.raises(AssertionError,
-<<<<<<< HEAD
-                       match=r'.*recent.*'):
-=======
                        message=("Expecting AssertionError"),
                        match=r'.*Directory does not exist.*'):
->>>>>>> f8fe07c5
         P.get_priors()
 
 
