--- conflicted
+++ resolved
@@ -33,11 +33,7 @@
     """
     try:
         with open(configfile, 'r') as cfg:
-<<<<<<< HEAD
-            config = yaml.load(cfg, Loader=yaml.FullLoader)
-=======
             config = yaml.safe_load(cfg)
->>>>>>> 6f211087
     except FileNotFoundError as e:
         logging.info('Info: current directory: {}'.format(os.getcwd()))
         logging.error('{}'.format(e.args[0]))
