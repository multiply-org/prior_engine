#!/usr/bin/env python
# -*- coding: utf-8 -*-

"""
    Prior Engine for MULTIPLY.

    Copyright (C) 2018  Thomas Ramsauer
"""

import logging
import pkg_resources
import os

import yaml

from .soilmoisture_prior_creator import RoughnessPriorCreator, SoilMoisturePriorCreator
from .vegetation_prior_creator import VegetationPriorCreator


__author__ = ["Alexander Löw", "Thomas Ramsauer"]
__copyright__ = "Copyright 2018, Thomas Ramsauer"
__credits__ = "Alexander Löw"
__maintainer__ = "Thomas Ramsauer"
__email__ = "t.ramsauer@iggf.geo.uni-muenchen.de"


def _get_config(configfile):
    """
    Load config from self.configfile.
    writes to self.config.

    :returns: -
    """
    try:
        with open(configfile, 'r') as cfg:
            config = yaml.load(cfg)
    except FileNotFoundError as e:
        logging.info('Info: current directory: {}'.format(os.getcwd()))
        logging.error('{}'.format(e.args[0]))
        raise
    try:
        assert 'Prior' in config.keys(),\
            ('There is no prior section in configuration file ({}).'
             .format(configfile))
        assert config['Prior'] is not None,\
            ('There is no prior configuration in the config file ({}).'
             .format(configfile))
    except AssertionError as e:
        logging.error('{}'.format(e.args[0]))
        raise
    return config


class PriorEngine(object):
    """ Prior Engine for MULTIPLY.

        holds prior initialization methods (e.g. config loading).
        calls specific submodules (soilmoisture_prior, vegetation_prior, ..)
    """

<<<<<<< HEAD
    default_config = os.path.join(os.path.dirname(__file__),
                                  'sample_config_prior.yml')
=======
    # TODO ad correct sub routines from Joris
    subengine = {
        'sm': SoilMoisturePrior,
        'dielectric_const': '',
        'roughness': RoughnessPrior,
        'lai': VegetationPrior,
        'cab': VegetationPrior,
        'car': VegetationPrior,
        'cdm': VegetationPrior,
        'cw': VegetationPrior,
        'n': VegetationPrior,
        'cbrown': VegetationPrior,
        'cm': VegetationPrior,
        'ala': VegetationPrior,
        'bsoil': VegetationPrior,
        'psoil': VegetationPrior
    }
>>>>>>> 1df156e6

    def __init__(self, **kwargs):
        self.configfile = None
        self.configfile = kwargs.get('config', None)
        if self.configfile is None:
            self.configfile = kwargs.get('configfile', None)
        if self.configfile is None:
            self.configfile = self.default_config
            logging.warning('Using default config file ({}). No keyword '
                            'argument found (\'config\' or \'configfile\') '
                            'while initializing SoilMoisturePriorCreator.'
                            .format(self.configfile))
        else:
            logging.info('Using config file: {}'.format(self.configfile))
        assert os.path.exists(self.configfile)

        self.datestr = kwargs.get('datestr', None)
        self.variables = kwargs.get('variables', None)
        # self.priors = self.config['Prior']['priors']

        self.subengine = {}
        logging.info('Loading sub-engines for variables.')
        prior_creator_registrations = list(pkg_resources.iter_entry_points(
                                           'prior_creators'))
        logging.info('Got following prior_creator_registrations from entry '
                     'points: {}'.format(prior_creator_registrations))
        for prior_creator_registration in prior_creator_registrations:
            prior_creator = prior_creator_registration.load()
            variable_names = prior_creator.get_variable_names()
            for variable_name in variable_names:
                self.subengine[variable_name] = prior_creator
                logging.info('Sub-engine for {}: {}.'
                             .format(variable_name, prior_creator))
        logging.info('Got sub-engines for {}.'
                     .format([k for k in self.subengine.keys()]))

        self.config = _get_config(self.configfile)
        self._check()
        logging.info('Loaded {}.'.format(self.configfile))

    def _check(self):
        """initial check for passed values of
        - config
        - datestr
        - variables

        :returns: -
        :rtype: -

        """
        try:
            assert self.config is not None, \
               'Could not load configfile.'
            # assert self.priors is not None, \
            #     'There is no prior specified in configfile.'
            assert self.datestr is not None, \
                'There is no date passed to the Prior Engine.'
            assert len(self.subengine) > 0, \
                'There is no sub-engine specified in the Prior Engine.'
            assert self.variables is not None, \
                'There are no variables for prior retrieval specified on.'
            # TODO Should previous state be integrated here?
            logging.debug('Loaded config:\n{}.'.format(self.config))
        except AssertionError as e:
            logging.error('{}'.format(e.args[0]))
            raise

    def get_priors(self):
        """
        Get prior data.
        calls *_get_prior* for all variables (e.g. sm, lai, ..) passed on to
        get_mean_state_vector method.

        :returns: dictionary with prior names/prior types/filenames as
                  {key/{key/values}}.
        :rtype: dictionary of dictionary

        """
        res = {}
        for var in self.variables:
            res.update({var: self._get_prior(var)})
        # return self._concat_priors(res)
        return res

    def _get_prior(self, var):
        """ Called by get_priors for all variables to be inferred.\
        For specific variable/prior (e.g. sm climatology) get prior\
        info and calculate/provide prior.

        :param var: prior name (e.g. sm, lai, ..)
        :returns: -
        :rtype: -

        """
        var_res = {}
<<<<<<< HEAD
        try:
            assert var in self.config['Prior'].keys(), \
                'Variable to be inferred not in config.'
            assert var in self.subengine,\
                ('No sub-engine defined for variable to be inferred ({}).\n'
                 'Current sub-engines:\n{}'
                 .format(var, self.subengine))
        except AssertionError as e:
            logging.error('{}'.format(e.args[0]))
            raise
        logging.info('Getting prior for variable *{}*.'.format(var))
=======
        assert var in self.config['Prior'].keys(), \
            'Variable to be inferred ({}) not in config.'.format(var)
        assert var in self.subengine,\
            ('No sub-enginge defined for variable to be inferred ({}).'.format(var))
        logger.info('for variable *{}* getting'.format(var))
>>>>>>> 1df156e6

        # test if prior type is specified (else return empty dict):
        try:
            self.config['Prior'][var].keys() is not None
        except AttributeError:
            logging.warning('[WARNING] No prior type for {} prior specified!'
                            .format(var))
            return
        # fill variable specific dictionary with all priors (clim, recent, ..)
        # TODO concatenation of prior files
        # be returned instead/as additional form
        for ptype in self.config['Prior'][var].keys():

            # pass config and prior type to subclass/engine
            try:
                logging.info('Initializing {} for {} {} prior:'
                             .format(self.subengine[var], var, ptype))
                # initialize specific prior *Class Object*
                # e.g. VegetationPrior as 'prior':
                prior = self.subengine[var](ptype=ptype, config=self.config,
                                            datestr=self.datestr, var=var)
                var_res.update({ptype: prior.compute_prior_file()})

            # Assertions in subengine are passed on here:
            # e.g. If no file is found: module should throw AssertionError
            except AssertionError as e:
                logging.error('{}: {}'.format(self.subengine[var], e.args[0]))
                raise
            # for now catch all built-in exceptions
            except Exception as e:
                logging.error('{}: {}'.format(self.subengine[var], e.args[0]))
                raise

        return var_res

    def _concat_priors(self, prior_dict):
        """ Concatenate individual state vectors and covariance matrices
        for sm, veg, ..

        :returns: dictionary with keys beeing superordinate prior name (sm, ..)
        :rtype: dictionary

        """
        # input: dictionary from getpriors
        # all_priors = np.concatenate((p, std), axis=0)
        # all_cov = np.concatenate((p, std), axis=0)
        res_concat = {}
        for key in self.config['Prior'].keys():
            if key == 'priors':
                continue
            # concatenate all values v for keys k if k contains key from
            # self.config Prior keys('sm')
            temp_dict = {k: v for (k, v) in prior_dict.items() if key in k}
            res_concat.update({key: list(zip(temp_dict.values()))})

        return res_concat


def get_mean_state_vector(datestr: str, variables: list,
                          config: str="./sample_config_prior.yml") -> dict:
    """
    Return dictionary with variable dependent sub dictionary with prior type
    (key) and filenames of prior files (values).

    :param datestr: The date (time?) for which the prior needs to be derived
    :param variables: A list of variables (sm, lai, roughness, ..)
    for which priors need to be available

    :return: dictionary with keys being the variables and
    values being a dictionary of prior type and filename of prior file.
    """

    return (PriorEngine(datestr=datestr, variables=variables,
                        config=config)
            .get_priors())<|MERGE_RESOLUTION|>--- conflicted
+++ resolved
@@ -58,28 +58,8 @@
         calls specific submodules (soilmoisture_prior, vegetation_prior, ..)
     """
 
-<<<<<<< HEAD
     default_config = os.path.join(os.path.dirname(__file__),
                                   'sample_config_prior.yml')
-=======
-    # TODO ad correct sub routines from Joris
-    subengine = {
-        'sm': SoilMoisturePrior,
-        'dielectric_const': '',
-        'roughness': RoughnessPrior,
-        'lai': VegetationPrior,
-        'cab': VegetationPrior,
-        'car': VegetationPrior,
-        'cdm': VegetationPrior,
-        'cw': VegetationPrior,
-        'n': VegetationPrior,
-        'cbrown': VegetationPrior,
-        'cm': VegetationPrior,
-        'ala': VegetationPrior,
-        'bsoil': VegetationPrior,
-        'psoil': VegetationPrior
-    }
->>>>>>> 1df156e6
 
     def __init__(self, **kwargs):
         self.configfile = None
@@ -175,10 +155,9 @@
 
         """
         var_res = {}
-<<<<<<< HEAD
         try:
             assert var in self.config['Prior'].keys(), \
-                'Variable to be inferred not in config.'
+                'Variable to be inferred ({}) not in config.'.format(var)
             assert var in self.subengine,\
                 ('No sub-engine defined for variable to be inferred ({}).\n'
                  'Current sub-engines:\n{}'
@@ -187,13 +166,6 @@
             logging.error('{}'.format(e.args[0]))
             raise
         logging.info('Getting prior for variable *{}*.'.format(var))
-=======
-        assert var in self.config['Prior'].keys(), \
-            'Variable to be inferred ({}) not in config.'.format(var)
-        assert var in self.subengine,\
-            ('No sub-enginge defined for variable to be inferred ({}).'.format(var))
-        logger.info('for variable *{}* getting'.format(var))
->>>>>>> 1df156e6
 
         # test if prior type is specified (else return empty dict):
         try:
