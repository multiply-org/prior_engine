--- conflicted
+++ resolved
@@ -1,19 +1,4 @@
-<<<<<<< HEAD
-matplotlib
-pytest
-typing
-pandas
-setuptools
-numpy
-GDAL
-scipy
-Shapely
-python_dateutil
-# geoval
-netCDF4
-recommonmark
-PyYAML
-=======
+
 numpy=1.16
 shapely=1.6
 h5py=2.8
@@ -25,4 +10,6 @@
 gdal=2.4
 netCDF4=1.5
 PyYAML=3.12
->>>>>>> 6f211087
+typing
+python_dateutil
+recommonmark