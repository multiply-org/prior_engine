#/usr/bin/env python
__author__ = "J Timmermans"
__copyright__ = "Copyright 2017 J Timmermans"
__version__ = "1.0 (06.11.2017)"
__license__ = "GPLv3"
__email__ = "j.timmermans@cml.leidenuniv.nl"

import os
import time

import multiprocessing
# import datetime
import gdal

import numpy as np

from dateutil.parser import parse
from matplotlib import pyplot as plt
from scipy import interpolate as RegularGridInterpolator
from netCDF4 import Dataset

from prior import Prior

plt.ion()


def fun(f, q_in, q_out):
    while True:
        i, x = q_in.get()
        if i is None:
            break
        q_out.put((i, f(x)))


def parmap(f, X, nprocs=multiprocessing.cpu_count()):
    q_in = multiprocessing.Queue(1)
    q_out = multiprocessing.Queue()

    proc = [multiprocessing.Process(target=fun, args=(f, q_in, q_out))
            for _ in range(nprocs)]
    for p in proc:
        p.daemon = True
        p.start()

    sent = [q_in.put((i, x)) for i, x in enumerate(X)]
    [q_in.put((None, None)) for _ in range(nprocs)]
    res = [q_out.get() for _ in range(len(sent))]

    [p.join() for p in proc]

    return [x for i, x in sorted(res)]


def processespercore(varname, PFT, PFT_ids, VegetationPrior):
    TRAIT_ttf_avg = PFT[:, :, 0].astype('float') * 0.
    TRAIT_ttf_unc = PFT[:, :, 0].astype('float') * 0.

    for pft_id in PFT_ids[1:]:
        PFT_id = PFT[:, :, pft_id]

        # extract statistical values for transformed variables
        at = time.time()
        b = time.time()

        if np.any(PFT_id):
            trait_id = VegetationPrior.ReadTraitDatabase([varname], pft_id)

            # filtering variables for erroneous values
            trait_f_ = trait_id[varname] * 1.

            # transform variables
            trait_tf_ = trait_f_
            # if VegetationPrior.transformations.has_key(varname):
            #     trait_tf_ = VegetationPrior.transformations[varname](trait_f_)
            # else:
            #     trait_tf_ = trait_f_

            ierror = ~np.isnan(trait_tf_)
            trait_tf_avg = np.mean(trait_tf_[ierror])
            trait_tf_unc = np.std(trait_tf_[ierror])

            # assinge avg/unc values to individual pft_id (using PFT weights)
            TRAIT_wtf_avg = PFT_id / 100. * trait_tf_avg
            TRAIT_wtf_unc = PFT_id / 100. * trait_tf_unc

            # adding two (large-matrixes) is very computationally intensive
            TRAIT_ttf_avg = TRAIT_ttf_avg + TRAIT_wtf_avg
            TRAIT_ttf_unc = TRAIT_ttf_unc + TRAIT_wtf_unc

    # post processes for erroneous data
    ierror = (TRAIT_ttf_avg == 0) + (TRAIT_ttf_unc == 0)
    TRAIT_ttf_avg[ierror] = np.NaN
    TRAIT_ttf_unc[ierror] = np.NaN

    return TRAIT_ttf_avg, TRAIT_ttf_unc


class VegetationPrior(Prior):

    def __init__(self, **kwargs):
        super(VegetationPrior, self).__init__(**kwargs)
        self.config                 = kwargs.get('config', None)
        self.priors                 = kwargs.get('priors', None)

        # 1. Parameters
        # 1.1 Define Study Area
        self.lon_study              =   [0, 10]
        self.lat_study              =   [50, 60]


        # 1.2 Define paths
        self.directory_data         =   self.config['Prior']['General']['directory_data']
        self.path2LCC_file          =   self.directory_data + 'LCC/'               +   'ESACCI-LC-L4-LCCS-Map-300m-P1Y-2015-v2.0.7_updated.nc'
        self.path2Climate_file      =   self.directory_data + 'Climate/'           +   'sdat_10012_1_20171030_081458445.tif'
        self.path2Meteo_file        =   self.directory_data + 'Meteorological/'    +   'Meteo_.nc'
        self.path2Trait_file        =   self.directory_data + 'Trait_Database/'    +   'Traits.nc'
        self.path2Traitmap_file     =   self.directory_data + 'Priors/'            +   'Priors.nc'

        self.plotoption              =   0  #[0,1,2,3,4,5,6,..]

        # 0. Define parameter transformations
        self.transformations = {
            'lai': lambda x: np.exp(-x / 2.), \
            'cab': lambda x: np.exp(-x / 100.), \
            'car': lambda x: np.exp(-x / 100.), \
            'cw': lambda x: np.exp(-50. * x), \
            'cm': lambda x: np.exp(-100. * x), \
            'ala': lambda x: x / 90.}
        self.inv_transformations = {
            'lai': lambda x: -2. * np.log(x), \
            'cab': lambda x: -100 * np.log(x), \
            'car': lambda x: -100 * np.log(x), \
            'cw': lambda x: (-1 / 50.) * np.log(x), \
            'cm': lambda x: (-1 / 100.) * np.log(x), \
            'ala': lambda x: 90. * x}
    def OfflineProcessing(self):
        # handle offline

        # Download Data
        self.DownloadCrossWalkingTable()

        # Preprocess Data
        self.RunCrossWalkingTable()

        # Construct Database
        self.CreateDummyDatabase()
    def StaticProcessing(self, varnames, write_output=False):
        # Read Data (2.5s)
        LCC_map, LCC_lon, LCC_lat, LCC_classes      =   self.ReadLCC()
        CLM_map, CLM_lon, CLM_lat, CLM_classes = self.ReadClimate()

        if np.all(LCC_map['Water']):

            Prior_pbm_avg                           =   dict()
            Prior_pbm_unc                           =   dict()
            dummy                                   =   LCC_map['Water'] * np.NaN

            for varname in varnames:
                Prior_pbm_avg[varname]              =   dummy
                Prior_pbm_unc[varname]              =   dummy

        else:
            # Process Data (12.5s)
            CLM_map_i                               =   self.RescaleCLM(CLM_lon, CLM_lat, CLM_map, LCC_lon, LCC_lat)
            PFT, PFT_classes, Npft, PFT_ids         =   self.Combine2PFT(LCC_map, CLM_map_i)

            Prior_pbm_avg, Prior_pbm_unc            =   self.AssignPFTTraits2Map(PFT, PFT_ids, varnames)

        if write_output:
            self.WriteOutput(LCC_lon, LCC_lat, Prior_pbm_avg, Prior_pbm_unc)

        return LCC_lon, LCC_lat, Prior_pbm_avg, Prior_pbm_unc
    def DynamicProcessing(self, varnames, LCC_lon, LCC_lat, Prior_pbm_avg, Prior_pbm_unc, doystr, write_output=True):

        Meteo_map, Meteo_lon, Meteo_lat             =   self.ReadMeteorologicalData(doystr)
        # Meteo_map_i                                 =   RescaleCLM(Meteo_lon, Meteo_lat, Meteo_map, LCC_lon, LCC_lat)

        Prior_avg, Prior_unc                        =   self.PhenologicalEvolution(Prior_pbm_avg, Prior_pbm_unc, doystr, Meteo_map_i=None)

        # 7. Write Output
        if write_output:
            self.WriteGeoTiff(LCC_lon, LCC_lat, Prior_avg, Prior_unc, doystr)
            # self.WriteOutput(LCC_lon, LCC_lat, Prior_avg, Prior_unc, doystr)



    def CreateDummyDatabase(self):

        # define variables
        varnames                                    =   ['lai','cab', 'cb','car', 'cw','cdm', 'N', 'ala','h', 'bsoil','psoil']
        descriptions                                =   ['Effective Leaf Area Index',   'Leaf Chlorophyll Content', 'Leaf Senescent material',  \
                                                         'Leaf Carotonoid Content',     'Leaf Water Content',       'Leaf Dry Mass',            \
                                                         'Structural Parameter',        'Average Leaf Angle',       'hotspot parameter',        \
                                                         'Soil Brightness parameter',   'Soil Wetness parameter']
        units                                       =   ['m2/m2', 'ug/cm2', '-','ug/cm2', 'cm','g/cm2', '-', 'degrees','-', '-','-']

        # create netcdf file to hold database values
        dataset                                     =   Dataset(self.path2Trait_file, 'w', format    ='NETCDF4')

        # setup Netcdf file
        dataset.description                         =   'Database for Prior-Engine'
        dataset.history                             =   'Created' + time.ctime(time.time())
        dataset.source                              =   'Data obtained from TRY-database'

        # Define dimensions
        Npft                                        =   16
        Nspecies                                    =   100
        pftdim                                      =   dataset.createDimension('pft',Npft)
        speciesdim                                  =   dataset.createDimension('type', Nspecies)
        occurrencedim                               =   dataset.createDimension('occ', None)

        # create variables in dataset
        occurrence                                  =   dataset.createVariable('Occurrences',np.float32,('occ'))
        occurrence.description                      =   'Unique PFT/Species entry into database'

        pft                                         =   dataset.createVariable('PFTs',np.float32,('pft'))
        pft.description                             =   'PFT classification according to ORCHIDEE'

        species                                     =   dataset.createVariable('Species', np.float32, ('type'))
        species.description                         =   'Species name according to ??'

        for ivar,varname in enumerate(varnames):
            var                                     =   dataset.createVariable(varname, np.float32, ('occ', 'pft', 'type'), zlib=True)
            var.units                               =   units[ivar]
            var.description                         =   descriptions[ivar]

            # Fill file with random variables
            Nvar                                    =   10 #np.random.randint(1,10)
            var[0:Nvar, :, :]                       =   np.random.uniform(size    =(Nvar, Npft, Nspecies))

        dataset.close()
        os.system('chmod 755 "' + self.path2Trait_file + '"')

    def DownloadCrossWalkingTable(self):
        # According to Pulter et al, Plant Functional classification for earth system models: resuls from the European Space
        # Agency's land Cover Climate Change Initiative, 2015, Geosci Model Dev., 8, 2315-2328, 2015.

        link2LCC_map                                =   'https://storage.googleapis.com/cci-lc-v207/ESACCI-LC-L4-LCCS-Map-300m-P1Y-2015-v2.0.7.nc.zip'
        link2CrossWalkingtable                      =   'http://maps.elie.ucl.ac.be/CCI/viewer/download/lc-user-tools-3.14.zip'
    def RunCrossWalkingTable(self, Path2CWT_tool=None, Path2LC=None):
        # to run the crosswalking tool, the specific requirements for BEAM need to be met (java64bit + ...)
        if Path2CWT_tool==None:
            Tooldir                                 =  '~/Data/Prior_Engine/Tool/lc-user-tools-3.14/'
            Path2CWT_tool                           =   Tooldir+ 'bin/remap.sh'
            Path2CWT_file                           =   Tooldir+ 'resources/Default_LCCS2PFT_LUT.csv'
        if Path2LC==None:
            Path2LC                                 =   '~/Data/Prior_engine/Data/LCC/ESACCI-LC-L4-LCCS-Map-300m-P1Y-2015-v2.0.7.nc'

        string2execute                              =   Path2CWT_tool + ' -PuserPFTConversionTable=' + Path2CWT_file + ' ' + Path2LC
        os.system(string2execute)

        # Please note that we use the default crosswalking table over here.
        # This does not distinguish between C3/C4 crops/grasses, or identify non-vascular plants. For this we need to acquire the
        # most recent cross-walking table used Druel. A et al, Towards a more detailed representation of high-latitutde vegetation
        # in the global land surface model ORCHIDEE (ORC-HL-VEGv1.0).

        # Altneratively we can use the Synmap c3/c4 fraction map. to distinguish make this distinction for grasses.
        return

    def ReadLCC(self):
        lon_min                                     =   self.lon_study[0]
        lon_max                                     =   self.lon_study[1]
        lat_min                                     =   self.lat_study[0]
        lat_max                                     =   self.lat_study[1]

        dataset_container                           =   Dataset(self.path2LCC_file,'r')
        lon                                         =   dataset_container.variables['lon'][:]
        lat                                         =   dataset_container.variables['lat'][:]

        ilon_min                                    =   np.argmin(np.abs(lon-lon_min))
        ilon_max                                    =   np.argmin(np.abs(lon-lon_max))
        ilat_min                                    =   np.argmin(np.abs(lat-lat_min))
        ilat_max                                    =   np.argmin(np.abs(lat-lat_max))

        lon_s                                       =   lon[ilon_min:ilon_max]
        lat_s                                       =   lat[ilat_max:ilat_min]

        # classes0                                    =   dataset_container['lccs_class'][ilon_min,ilat_min]

        class_names                                 =   ['Tree_Broadleaf_Evergreen',    'Tree_Broadleaf_Deciduous', 'Tree_Needleleaf_Evergreen',
                                                         'Tree_Needleleaf_Deciduous',   'Shrub_Broadleaf_Evergreen','Shrub_Broadleaf_Deciduous',
                                                         'Shrub_Needleleaf_Evergreen',  'Shrub_Needleleaf_Deciduous',
                                                         'Natural_Grass',               'Managed_Grass',
                                                         'Bare_Soil',                   'Water',                    'Snow_Ice']

        Data                                        =   dict()
        for class_name in class_names:
            data                                    =   dataset_container[class_name][ilat_max:ilat_min,ilon_min:ilon_max]
            Data[class_name]                        =   data

        if self.plotoption==1:
            Nc                                      =   4
            Nv                                      =   len(Data)
            Nr                                      =   int(np.ceil(Nv/ Nc + 1))

            plt.figure(figsize=[20, 20])
            for i,class_name in enumerate(class_names):
                plt.subplot(Nr,Nc, i+1)
                plt.imshow(Data[class_name])
                plt.title(class_name)
                plt.colorbar()

        return Data, lon_s, lat_s, class_names
    def ReadTraitDatabase(self, varnames, pft_id=1):

        Var                                         =   dict()
        for varname in varnames:
            Data                                    =   Dataset(self.path2Trait_file, 'r')
            V                                       =   Data[varname][:,pft_id,:]
            Var[varname]                            =   V

        Data.close()

        return Var
    def ReadMeteorologicalData(self, doystr):
        MeteoData                                   =   None
        Meteo_lon                                   =   None
        Meteo_lat                                   =   None

        if self.plotoption==2:
            plt.figure(figsize=[20,20])
            plt.imshow(MeteoData)
            plt.title('Meteorological Data (missing at this moment)')

        return MeteoData, Meteo_lon,Meteo_lat
    def ReadClimate(self):
        ds                                          =   gdal.Open(self.path2Climate_file)
        width                                       =   ds.RasterXSize
        height                                      =   ds.RasterYSize
        gt                                          =   ds.GetGeoTransform()

        minx                                        =   gt[0]
        miny                                        =   gt[3] + width*gt[4] + height*gt[5]
        maxx                                        =   gt[0] + width*gt[1] + height*gt[2]
        maxy                                        =   gt[3]

        minx                                        =   np.round(minx * 100) / 100
        miny                                        =   np.round(miny * 100) / 100
        maxx                                        =   np.round(maxx * 100) / 100
        maxy                                        =   np.round(maxy * 100) / 100

        lon                                         =   np.linspace(minx, maxx, width+1)[0:-1]
        lat                                         =   np.linspace(maxy, miny, height+ 1)[0:-1]

        lon_min                                     =   self.lon_study[0]
        lon_max                                     =   self.lon_study[1]
        lat_min                                     =   self.lat_study[0]
        lat_max                                     =   self.lat_study[1]

        ilon                                        =   np.where((lon>=lon_min)*(lon<=lon_max))[0]
        ilat                                        =   np.where((lat>=lat_min)*(lat<=lat_max))[0]

        # read data
        data                                        =   ds.ReadAsArray(ilon[0],ilat[0],len(ilon),len(ilat))
        lon_s                                       =   lon[ilon]
        lat_s                                       =   lat[ilat]

        classes                                     =   [ 'H20',      # Water                                             0
                    'Af',       # Tropical/rainforest                               1
                    'Am',       # Tropical Monsoon                                  2
                    'Aw',       # Tropical/Savannah                                 3
                    'BWh',      # Arid/Desert/Hot                                   4
                    'BWk',      # Arid/Desert/Cold                                  5
                    'BSh',      # Arid/Steppe/Hot                                   6
                    'BSk',      # Arid/Steppe/Cold                                  7
                    'Csa',      # Temperate/Dry_Symmer/Hot_summer                   8
                    'Csb',      # Temperate/Dry_Symmer/Warm_summer                  9
                    'Csc',      # Temperate/Dry_Symmer/Cold_summer                  10
                    'Cwa',      # Temperate/Dry_Winter/Hot_summer                   11
                    'Cwb',      # Temperate/Dry_Winter/warm_summer                  12
                    'Cwc',      # Temperate/Dry_Winter/Cold_summer                  13
                    'Cfa',      # Temperate/Without_dry_season/Hot_summer           14
                    'Cfb',      # Temperate/Without_dry_season/Warm_summer          15
                    'Cfc',      # Temperate/Without_dry_season/Cold_summer          16
                    'Dsa',      # Cold/Dry_Summer/Hot_summer                        17
                    'Dsb',      # Cold/Dry_Summer/warm_summer                       18
                    'Dsc',      # Cold/Dry_Summer/cold_summer                       19
                    'Dsd',      # Cold/Dry_Summer/very_cold_summer                  20
                    'Dwa',      # Cold/Dry_Winter/Hot_summer                        21
                    'Dwb',      # Cold/Dry_Winter/Warm_summer                       22
                    'Dwc',      # Cold/Dry_Winter/Cold_summer                       23
                    'Dwd',      # Cold/Dry_Winter/Very_cold_summer                  24
                    'Dfa',      # Cold/Without_dry_season/Hot_summer                25
                    'Dfb',      # Cold/Without_dry_season/Warm_summer               26
                    'Dfc',      # Cold/Without_dry_season/cold_summer               27
                    'Dfd',      # Cold/Without_dry_season/very_cold_summer          28
                    'ET(1)',    # Polar/Tundra                                      29
                    'EF(1)',    # Polar/Frost                                       30
                    'ET(2)',    # Polar/Tundra                                      31
                    'EF(2)'     # Polar/Frost                                       32
                    ];


        if self.plotoption==3:
            plt.figure(figsize=[20, 20])
            plt.imshow(data)
            plt.title('Koppen')

        return data, lon_s, lat_s, classes

    def RescaleCLM(self, CLM_lon,CLM_lat,CLM_map,LCC_lon, LCC_lat):
        x,y                                         =   np.meshgrid(CLM_lon,CLM_lat)
        n                                           =   x.size

        F                                           = RegularGridInterpolator.NearestNDInterpolator( (np.resize(x,n),np.resize(y,n)), np.resize(CLM_map,n))

        loni,lati                                   =   np.meshgrid(LCC_lon, LCC_lat)
        CLM_map_i                                   =   F(loni, lati)

        if self.plotoption==4:
            plt.figure(figsize=[20,20])
            plt.subplot(2,1,1)
            plt.imshow(CLM_map)
            plt.subplot(2, 1, 2)
            plt.imshow(CLM_map_i[0::2, 0::2])

        return CLM_map_i

    def Combine2PFT(self, LCC_map,CLM_map_i):
        iwater                                      =   (CLM_map_i ==  0)
        itropical                                   =   (CLM_map_i >=  1) * (CLM_map_i <=  7)
        itemporate                                  =   (CLM_map_i >=  8) * (CLM_map_i <= 16)
        iboreal                                     =   (CLM_map_i >= 17) * (CLM_map_i <= 28)
        ipolar                                      =   (CLM_map_i >= 29) * (CLM_map_i <= 32)

        Nlon                                        =   np.shape(CLM_map_i)[0]
        Nlat                                        =   np.shape(CLM_map_i)[1]
        Npft                                        =   16

        PFT                                         =   np.zeros([Nlon,Nlat,Npft])
        PFT[:,:, 0]                                 =   iwater + (LCC_map['Water']>0) + (LCC_map['Snow_Ice']>0) # water
        PFT[:,:, 1]                                 =   itropical * LCC_map['Tree_Broadleaf_Evergreen']         # Trees: Tropical: Broadleaf: Evergreen
        PFT[:,:, 2]                                 =   itropical * LCC_map['Tree_Broadleaf_Deciduous']         # Trees: Tropical: Broadleaf: Raingreen

        PFT[:,:, 3]                                 =   itemporate * LCC_map['Tree_Needleleaf_Evergreen']       # Trees: Temperate: Needleleaf: Evergreen
        PFT[:,:, 4]                                 =   itemporate * LCC_map['Tree_Broadleaf_Evergreen']        # Trees: Temperate: Broadleaf: Evergreen
        PFT[:,:, 5]                                 =   itemporate * LCC_map['Tree_Broadleaf_Deciduous']        # Trees: Temperate: Broadleaf: Summergreen

        PFT[:,:, 6]                                 =   iboreal * LCC_map['Tree_Needleleaf_Evergreen']          # Trees: Boreal: Needleleaf: Evergreen
        PFT[:,:, 7]                                 =   iboreal * LCC_map['Tree_Broadleaf_Deciduous']           # Trees: Boreal: Broadleaf: Summergreen
        PFT[:,:, 8]                                 =   iboreal * LCC_map['Tree_Broadleaf_Deciduous']           # Trees: Boreal: Needleleaf: Summergreen

        PFT[:,:, 9]                                 =   (itemporate + iboreal) * LCC_map['Natural_Grass']       # Grasses: Natural: C3: Global
        PFT[:,:,10]                                 =   ipolar *  LCC_map['Natural_Grass']                      # Grasses: Natural: C3: Arctic
        PFT[:,:,11]                                 =   itropical * LCC_map['Natural_Grass']                    # Grasses: Natural: C4:

        PFT[:,:,12]                                 =   (itemporate + iboreal) * LCC_map['Managed_Grass']       # 12  Crops: C3
        PFT[:,:,13]                                 =   ~(itemporate + iboreal) * LCC_map['Managed_Grass']      # 13  Crops: C4
        PFT[:,:,14]                                 =   LCC_map['Shrub_Broadleaf_Evergreen']    + \
                                                        LCC_map['Shrub_Broadleaf_Deciduous']    + \
                                                        LCC_map['Shrub_Needleleaf_Evergreen']   + \
                                                        LCC_map['Shrub_Needleleaf_Deciduous']                   # 14  Shrubs

        # not accounted for in this version of the LCC.For this the cross-walking table should be modified.This should be handled in the beta version
        PFT[:,:,15]                                 =   LCC_map['Shrub_Needleleaf_Deciduous']*0                 # 15  Non-Vascular (mosses)


        PFT_classes                                 =   [  'water',
                                                        'Trees: Tropical: Broadleaf: Evergreen',
                                                        'Trees: Tropical: Broadleaf: Raingreen',
                                                        'Trees: Temperate: Needleleaf: Evergreen',
                                                        'Trees: Temperate: Broadleaf: Evergreen',
                                                        'Trees: Temperate: Broadleaf: Summergreen',
                                                        'Trees: Boreal: Needleleaf: Evergreen',
                                                        'Trees: Boreal: Broadleaf: Summergreen',
                                                        'Trees: Boreal: Needleleaf: Summergreen',
                                                        'Grasses: Natural: C3: Global',
                                                        'Grasses: Natural: C3: Arctic',
                                                        'Grasses: Natural: C4:',
                                                        'Crops: C3',
                                                        'Crops: C4',
                                                        'Shrubs',
                                                         'Non-Vascular']
        Npft                                        =   len(PFT_classes)
        PFT_ids                                     =   np.arange(0, Npft)

        # visualize
        if self.plotoption==5:
            Nc                                      =   4
            Npft                                    =   np.shape(PFT)[2]
            Nr                                      =   int(np.ceil(Npft / Nc + 1))

            plt.figure(figsize=[20, 20])
            for i in range(Npft):
                plt.subplot(Nr, Nc, i + 1)
                plt.imshow(PFT[:, :, i])
                plt.colorbar()
                plt.title(PFT_classes[i])

        return PFT, PFT_classes, Npft, PFT_ids

    def AssignPFTTraits2Map(self, PFT, PFT_ids, varnames):
        # from multiprocessing import Pool
        from functools import partial

        # open Trait data
        TRAITS_ttf_avg                              =   dict()
        TRAITS_ttf_unc                              =   dict()

        # Process in parallel
        pr                                      =   partial(processespercore, PFT=PFT, PFT_ids=PFT_ids, VegetationPrior = self)
        ret                                     =   parmap(pr, varnames, nprocs=3)
        for ivar, varname in enumerate(varnames):
            TRAITS_ttf_avg[varname]             =   ret[ivar][0][ :, :]
            TRAITS_ttf_unc[varname]             =   ret[ivar][1][ :, :]


        # for varname in varnames:
        #     TRAIT_ttf_avg, TRAIT_ttf_unc            =   processespercore(varname, PFT, PFT_ids, self)
        #
        #     # write back to output
        #     TRAITS_ttf_avg[varname]                 =   TRAIT_ttf_avg
        #     TRAITS_ttf_unc[varname]                 =   TRAIT_ttf_unc

        if self.plotoption==6:
            Nc                                      =   4.
            Nvar                                    =   len(varnames)
            Nr                                      =   int(np.ceil(Nvar/Nc))
            plt.figure(figsize=[20, 20])
            for i,varname in enumerate(varnames):
                plt.subplot(Nr,Nc,i+1)
                plt.imshow(TRAITS_ttf_avg[varname])
                plt.colorbar()
                plt.title(varname)

            plt.figure(figsize=[20, 20])
            for i, varname in enumerate(varnames):
                plt.subplot(Nr, Nc, i + 1)
                plt.imshow(TRAITS_ttf_unc[varname])
                plt.colorbar()
                plt.title(varname+'_unc')

        return TRAITS_ttf_avg, TRAITS_ttf_unc




    def PhenologicalEvolution(self, Prior_pbm_avg, Prior_pbm_unc, doystr, Meteo_map_i=None):
        if Meteo_map_i==None:
            Prior_avg                               =   Prior_pbm_avg
            Prior_unc                               =   Prior_pbm_unc
        else:
            print("Here we are going to do some interesting bit with phenological models at %s" % (doystr))

        return Prior_avg, Prior_unc

    def WriteOutput(self, LCC_lon, LCC_lat, Prior_avg, Prior_unc, doystr='static'):

        varnames                                    =   [name for name in Prior_avg.iterkeys()]
        latstr                                      =   '[%02.0f' % self.lat_study[0] + ' %02.0fN]' % self.lat_study[1]
        lonstr                                      =   '[%03.0f' % self.lon_study[0] + ' %03.0fE]' % self.lon_study[1]
        filename                                    =   self.path2Traitmap_file[:-3] + '_' + doystr + '_' + latstr + '_' + lonstr + '.nc'

        dataset                                     =   Dataset(filename, 'w', format='NETCDF4_CLASSIC')
        dataset.description                         =   'Transformed Priors at doy: ' + doystr
        dataset.history                             =   'Created' + time.ctime(time.time())

        dataset.cdm_data_type='grid'
        # dataset.comment=
        dataset.contact='j.timmermans@cml.leidenuniv.nl'
        dataset.Conventions='CF-1.6'

        dataset.creator_email='j.timmermans@cml.leidenuniv.nl'
        dataset.creator_name='Leiden University'
        dataset.date_created='20180330T210326Z'
        dataset.geospatial_lat_max='90.0'
        dataset.geospatial_lat_min='-90.0'
        dataset.geospatial_lat_resolution='0.002778'
        dataset.geospatial_lat_units='degrees_north'
        dataset.geospatial_lon_max='180.0'
        dataset.geospatial_lon_min='-180.0'
        dataset.geospatial_lon_resolution='0.002778'
        dataset.geospatial_lon_units='degrees_east'
        # dataset.history=amorgos-4,0, lc-sdr-1.0, lc-sr-1.0, lc-classification-1.0,lc-user-tools-3.12
        dataset.id='ESACCI-LC-L4-LCCS-Map-300m-P1Y-2015-v2.0.7'
        dataset.institution='Universite catholique de Louvain'
        dataset.keywords='land cover classification,satellite,observation'
        dataset.keywords_vocabulary='NASA Global Change Master Directory (GCMD) Science Keywords'
        dataset.license='ESA CCI Data Policy: free and open access'
        dataset.naming_authority='org.esa-cci'
        dataset.product_version='2.0.7'
        dataset.project='Climate Change Initiative - European Space Agency'
        dataset.references='http://www.esa-landcover-cci.org/'
        dataset.source='MERIS FR L1B version 5.05, MERIS RR L1B version 8.0, SPOT VGT P'
        dataset.spatial_resolution='300m'
        dataset.standard_name_vocabulary='NetCDF Climate and Forecast (CF) Standard Names version 21'
        dataset.summary='This dataset contains the global ESA CCI land cover classification map derived from satellite data of one epoch.'
        dataset.TileSize='2048:2048'
        dataset.time_coverage_duration='P1Y'
        dataset.time_coverage_end='20151231'
        dataset.time_coverage_resolution='P1Y'
        dataset.time_coverage_start='20150101'
        dataset.title='ESA CCI Land Cover Map'
        dataset.tracking_id='202be995-43d8-4e3a-9607-1bd3f02a925e'
        dataset.type='ESACCI-LC-L4-LCCS-Map-300m-P1Y'

    #

        # create dimensions
        Nlon                                        =   len(LCC_lon)
        Nlat                                        =   len(LCC_lat)

        londim                                      =   dataset.createDimension('lon', Nlon)
        latdim                                      =   dataset.createDimension('lat', Nlat)

        # create variables in dataset
        lon                                         =   dataset.createVariable('lon', np.float32, ('lon'))
        lon.description                             =   'Longitude'
        lon.units                                   =   'degrees_east'
        lon[:]                                      =   LCC_lon

        lat                                         =   dataset.createVariable('lat', np.float32, ('lat'))
        lat.description                             =   'Latitude'
        lat.units                                   =   'degrees_north'
        lat[:]                                      =   LCC_lat

        for varname in varnames:
            var                                     =   dataset.createVariable(varname, np.float32, ('lon', 'lat'), zlib=True)
            var.units                               =   ''
            var[:]                                  =   Prior_avg[varname]

            var_unc                                 =   dataset.createVariable(varname + '_unc', np.float32, ('lon', 'lat'))
            var_unc.units                           =   ''
            var_unc[:]                              =   Prior_unc[varname]

        dataset.close()
        os.system('chmod 755 "' + filename + '"')
        print('%s',filename)

    def WriteGeoTiff(self, LCC_lon, LCC_lat, Prior_avg, Prior_unc, doystr='static'):
        Nlayers                                     =   2
        latstr                                      =   '[%02.0f' % self.lat_study[0] + ' %02.0fN]' % self.lat_study[1]
        lonstr                                      =   '[%03.0f' % self.lon_study[0] + ' %03.0fE]' % self.lon_study[1]

        varnames                                    =   [name for name in Prior_avg.iterkeys()]
        drv                                         =   gdal.GetDriverByName("GTIFF")
        for i, varname in enumerate(varnames):
            filename                                =   self.path2Traitmap_file[:-3] + '_' + varname + '_' + doystr + '_' + latstr + '_' + lonstr + '.tiff'

            dst_ds                                  =   drv.Create(filename, np.shape(LCC_lon)[0], np.shape(LCC_lat)[0], Nlayers, gdal.GDT_Float32, options=["COMPRESS=LZW", "INTERLEAVE=BAND", "TILED=YES"])
            resx                                    =   LCC_lon[1] - LCC_lon[0]
            resy                                    =   LCC_lat[1] - LCC_lat[0]

            dst_ds.SetGeoTransform([min(LCC_lon),resx, 0,  max(LCC_lat), 0, -np.abs(resy)])
            dst_ds.SetProjection('GEOGCS["WGS 84",DATUM["WGS_1984",SPHEROID["WGS84",6378137,298.257223563,AUTHORITY["EPSG","7030"]],AUTHORITY["EPSG","6326"]],PRIMEM["Greenwich",0],UNIT["degree",0.0174532925199433],AUTHORITY["EPSG","4326"]]')

            dst_ds.GetRasterBand(1).WriteArray( Prior_avg[varname])
            dst_ds.GetRasterBand(1).SetDescription(varname + '-mean')
            dst_ds.GetRasterBand(2).WriteArray(Prior_unc[varname])
            dst_ds.GetRasterBand(2).SetDescription(varname + '-unc')
            dst_ds                                      =   None

    def Readoutput(self):
        return LCC_lon, LCC_lat, Prior_avg, Prior_unc

    def CombineTiles2Virtualfile(self, variable, doystr='125'):

        dir         =   self.directory_data + 'Priors/'

        # os.chdir(dir)
        filenames       =   dict()
        # for varname in variable:
        varname = variable
        filename = 'Priors_' + varname + '_'+ doystr + '_global.vrt'

        os.system('ls '+dir+'Priors*'+varname+'*125*.tiff > '+dir+'file_list.txt')
        os.system('gdalbuildvrt -te -180 -90 180 90 ' + dir + filename + ' -input_file_list '+dir+'file_list.txt')

        filenames[varname] = dir + filename
        # os.chdir('/home/joris/Simulations/Python/multiply/prior-engine/multiply_prior_engine/')
        # return filenames
        return filename

    def ProcessData(self,variables=None, state_mask=None, timestr='2007-12-31 04:23', logger=None, file_prior=None, file_lcc=None,file_biome=None, file_meteo=None):
        import datetime
        timea = datetime.datetime.now()
        # Retrieves a state vector and an inverse covariance matrix
        #   param variables: A list of variables for which priors need to be available those will be inferred).  check
        #   param state_mask: A georeferenced array that represents the space where solutions will be calculated. Spatial resolution should be set equal to highest observation.
        #       True values in this array represents pixels where the inference will be carried out
        #       False values represent pixels for which no priors need to be defined (as those will not be used in the inference)
        #   param time: The string representing the time for which the prior needs to be derived
        #   param logger: A logger or "traceability database"
        #   param file_lcc_biome:
        #   param file_prior_database:
        #   param file_meteo

        plt.ion()

        # # Define variables
        # if variables==None:
        #     variables                              =   ['lai', 'cab', 'cb', 'car', 'cw', 'cdm', 'N', 'ala', 'h', 'bsoil', 'psoil']
        #
        # # 1.1 Define paths
        # directory_data                              =   '/home/joris/Data/Prior_Engine/'
        # if file_prior==None:
        #     file_prior                              =   directory_data + 'Trait_Database/'     + 'Traits.nc'
        # if file_lcc ==None:
        #     file_lcc                                =   directory_data +'/LCC/'          + 'ESACCI-LC-L4-LCCS-Map-300m-P1Y-2015-v2.0.7_updated.nc'
        # if file_biome==None:
        #     file_biome                              =   directory_data +'Climate/'      + 'sdat_10012_1_20171030_081458445.tif'
        # if file_meteo==None:
        #     file_meteo                              =   directory_data +'Meteorological/' + 'Meteo_.nc'
        # file_output                                 =   directory_data +'Priors/' + 'Priors.nc'
        #
        # 0. Setup Processing
        # VegPrior                                    =   VegetationPrior()

        # VegPrior.path2Trait_file                    =   file_prior
        # VegPrior.path2LCC_file                      =   file_lcc
        # VegPrior.path2Climate_file                  =   file_biome
        # VegPrior.path2Meteo_file                    =   file_meteo
        # VegPrior.path2Traitmap_file                 =   file_output


        #############
        time                                        =   parse(timestr)
        doystr                                      =   time.strftime('%j')
        lon_study_                                  =   np.arange(-180,180,10)
        lat_study_                                  =   np.arange(-90, 90, 10)

        for lon_study in lon_study_:
            for lat_study in lat_study_:
                print('%3.2f %3.2f' % (lon_study, lat_study))
                VegPrior.lon_study                  =   [lon_study, lon_study+10]
                VegPrior.lat_study                  =   [lat_study, lat_study+10]

                # 3. Perform Static processing
                lon,lat,Prior_pbm_avg,Prior_pbm_unc =   VegPrior.StaticProcessing(variables)

                # 4. Perform Static processing
                VegPrior.DynamicProcessing(variables, lon, lat, Prior_pbm_avg, Prior_pbm_unc, doystr=doystr)

        filenames                                    =   self.CombineTiles2Virtualfile(variables)


    def RetrievePrior(self):
        # Define variables
        if self.variable is None:
            self.variables                              =   ['lai', 'cab', 'cb', 'car', 'cw', 'cdm', 'N', 'ala', 'h', 'bsoil', 'psoil']

        # time                                        =   parse(self.datestr)
        time                                        =   self.date
        doystr                                      =   time.strftime('%j')

        if self.ptype=='database':
            # 0. Setup Processing
            # filenames                               =   self.CombineTiles2Virtualfile(variables, doystr)
            filenames                             =   self.CombineTiles2Virtualfile(self.variable, doystr)

        else:
            filenames                               =   None
            print('not implemented yet')

        return filenames

if __name__=="__main__":
    VegPrior                                    =   VegetationPrior()

<<<<<<< HEAD
    # VegPrior.ProcessData()
    filenames                                   =   VegPrior.RetrievePrior(variables=['lai','cab'], datestr='2007-12-31 04:23',ptype='database')
=======
    parameters = ['lai', 'cab']
    # create global files
    # VegPrior.ProcessData(parameters)

    # create global files
    filenames                                   =   VegPrior.RetrievePrior(parameters=parameters, datestr='2007-12-31 04:23',ptype='database')
>>>>>>> 0e03d18f

    print('%s' %filenames)
    # this should give as output:
    #

<|MERGE_RESOLUTION|>--- conflicted
+++ resolved
@@ -757,17 +757,9 @@
 if __name__=="__main__":
     VegPrior                                    =   VegetationPrior()
 
-<<<<<<< HEAD
     # VegPrior.ProcessData()
     filenames                                   =   VegPrior.RetrievePrior(variables=['lai','cab'], datestr='2007-12-31 04:23',ptype='database')
-=======
-    parameters = ['lai', 'cab']
-    # create global files
-    # VegPrior.ProcessData(parameters)
-
-    # create global files
-    filenames                                   =   VegPrior.RetrievePrior(parameters=parameters, datestr='2007-12-31 04:23',ptype='database')
->>>>>>> 0e03d18f
+
 
     print('%s' %filenames)
     # this should give as output:
