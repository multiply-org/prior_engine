#!/usr/bin/env python
# -*- coding: utf-8 -*-

"""
    Logger for the Prior Engine for MULTIPLY.

    Copyright (C) 2019  Thomas Ramsauer
"""

import os
import yaml
import logging
import logging.config
import pkg_resources
import tempfile


__author__ = "Thomas Ramsauer"
__copyright__ = "Thomas Ramsauer"
__maintainer__ = "Thomas Ramsauer"
__email__ = "t.ramsauer@iggf.geo.uni-muenchen.de"


class PriorLogger(object):
    """ Logger for the Prior Engine for MULTIPLY.

    initializes logging.
    By default the root logger is initialized with:
      - level: WARNING;
      - handlers: console & file.

    The log file will be placed in the 'tempfile.tempdir'.

    """

    configfile = pkg_resources.resource_filename(__name__, 'prior_engine_logging.yml')

    def __init__(self,
                 level: str='warning',
                 handlers: list=['console', 'file']):

        logging.info('The config file can be found at {}'.format(self.configfile))

        # get logging config
        with open(self.configfile, 'r') as cfg:
<<<<<<< HEAD
            config_dict = yaml.load(cfg, Loader=yaml.FullLoader)
=======
            config_dict = yaml.safe_load(cfg)
>>>>>>> 6f211087

        # add temporary log file name to configuration
        filename = os.path.join(tempfile.tempdir, 'prior_engine.log')
        config_dict['handlers']['file']['filename'] = filename

        # set level
        assert level.lower() in ['debug', 'info', 'warning',
                                 'error', 'critical'],\
            '{} no defined logger level.'.format(level)
        config_dict['root']['level'] = level.upper()

        # set handlers
        if not isinstance(handlers, list):
            raise TypeError('PriorLogger: Handlers must be passed as list.')
        for h in handlers:
            assert h.lower() in ['console', 'file'],\
                '{} not a valid handler.'.format(h)
        config_dict['root']['handlers'] = handlers

        # finally configure logging
        logging.config.dictConfig(config_dict)

        logging.info('------------- Logger initialized. -------------')
        logging.info('The log file can be found at {}'.format(filename))

    # def return_logger(self):
        # return logging.getLogger(__name__)
        # return self.logger<|MERGE_RESOLUTION|>--- conflicted
+++ resolved
@@ -43,11 +43,7 @@
 
         # get logging config
         with open(self.configfile, 'r') as cfg:
-<<<<<<< HEAD
-            config_dict = yaml.load(cfg, Loader=yaml.FullLoader)
-=======
             config_dict = yaml.safe_load(cfg)
->>>>>>> 6f211087
 
         # add temporary log file name to configuration
         filename = os.path.join(tempfile.tempdir, 'prior_engine.log')
